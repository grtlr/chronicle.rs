--- conflicted
+++ resolved
@@ -30,22 +30,14 @@
         ),
         api_config: (),
         broker_config: (
-<<<<<<< HEAD
             websocket_address: "localhost:9000",
-=======
-            websocket_address: "127.0.0.1:9000",
->>>>>>> a9cfc142
             mqtt_brokers: {
                 MessagesReferenced: [
                     "tcp://api.hornet-1.testnet.chrysalis2.com:1883",
                     "tcp://api.hornet-0.testnet.chrysalis2.com:1883",
                 ],
-<<<<<<< HEAD
                 Messages: [
                     "tcp://api.hornet-1.testnet.chrysalis2.com:1883",
-=======
-                MessagesReferenced: [
->>>>>>> a9cfc142
                     "tcp://api.hornet-0.testnet.chrysalis2.com:1883",
                     "tcp://api.hornet-1.testnet.chrysalis2.com:1883",
                 ],
