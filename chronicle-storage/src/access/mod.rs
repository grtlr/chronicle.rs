--- conflicted
+++ resolved
@@ -7,12 +7,6 @@
     bail,
     ensure,
 };
-<<<<<<< HEAD
-use bee_common::packable::Packable;
-pub use bee_message::{
-    milestone::Milestone,
-    prelude::*,
-=======
 use bee_message::{
     address::Ed25519Address,
     milestone::{
@@ -29,7 +23,6 @@
     },
     Message,
     MessageId,
->>>>>>> 603833df
 };
 use scylla_rs::{
     cql::{
@@ -54,10 +47,6 @@
     Deserialize,
     Serialize,
 };
-<<<<<<< HEAD
-use std::ops::Deref;
-=======
->>>>>>> 603833df
 pub use types::*;
 
 mod delete;
