[package]
name = "chronicle-storage"
version = "0.3.0"
authors = ["IOTA Stiftung"]
edition = "2018"

[lib]
name = "chronicle_storage"
path = "src/lib.rs"

# See more keys and their definitions at https://doc.rust-lang.org/cargo/reference/manifest.html

[dependencies]
chronicle-common = { path = "../chronicle-common" }
<<<<<<< HEAD
scylla = { git = "https://github.com/iotaledger/scylla.rs.git", tag = "0.1" }
scylla-cql = { git = "https://github.com/iotaledger/scylla.rs.git", tag = "0.1" }
bee-tangle = { git = "https://github.com/iotaledger/bee.git", rev = "2825bf5" }
=======
scylla = { git = "https://github.com/iotaledger/scylla.rs.git", branch = "scylla" }
scylla-cql = { git = "https://github.com/iotaledger/scylla.rs.git", branch = "scylla" }
>>>>>>> 228a16ae
bee-ledger = { git = "https://github.com/iotaledger/bee.git", rev = "2825bf5" }
bee-snapshot = { git = "https://github.com/iotaledger/bee.git", rev = "2825bf5" }
bee-common = { git = "https://github.com/iotaledger/bee.git", branch = "dev" }
async-trait = "0.1"
serde = { version = "1.0", features = ["derive"] }
bincode = "1.3"
rand = "0.8"
anyhow = "1.0"

[dependencies.bee-message]
git = "https://github.com/iotaledger/bee.git"
rev = "2825bf5"
features = [
    "serde"
]

[dependencies.tokio]
version = "1.4"
default-features = false
features = [
    "io-std",
    "fs",
    "macros",
    "sync",
    "net",
    "io-util",
    "time",
    "rt-multi-thread",
    "signal",
    "full"
]<|MERGE_RESOLUTION|>--- conflicted
+++ resolved
@@ -12,14 +12,8 @@
 
 [dependencies]
 chronicle-common = { path = "../chronicle-common" }
-<<<<<<< HEAD
 scylla = { git = "https://github.com/iotaledger/scylla.rs.git", tag = "0.1" }
 scylla-cql = { git = "https://github.com/iotaledger/scylla.rs.git", tag = "0.1" }
-bee-tangle = { git = "https://github.com/iotaledger/bee.git", rev = "2825bf5" }
-=======
-scylla = { git = "https://github.com/iotaledger/scylla.rs.git", branch = "scylla" }
-scylla-cql = { git = "https://github.com/iotaledger/scylla.rs.git", branch = "scylla" }
->>>>>>> 228a16ae
 bee-ledger = { git = "https://github.com/iotaledger/bee.git", rev = "2825bf5" }
 bee-snapshot = { git = "https://github.com/iotaledger/bee.git", rev = "2825bf5" }
 bee-common = { git = "https://github.com/iotaledger/bee.git", branch = "dev" }
