use super::*;
use bee_rest_api::handlers::{
    info::InfoResponse,
    message::MessageResponse,
    message_children::MessageChildrenResponse,
    messages_find::MessagesForIndexResponse,
    milestone::MilestoneResponse,
    output::OutputResponse,
    outputs_ed25519::OutputsForAddressResponse,
};
use mpsc::unbounded_channel;
use permanode_storage::{
    access::{
        CreatedOutput,
        Ed25519Address,
        GetSelectRequest,
        HashedIndex,
        MessageId,
        MessageMetadata,
        Milestone,
        MilestoneIndex,
        OutputId,
        Outputs,
        PagingState,
        PartitionId,
        Partitioned,
        TransactionData,
        HASHED_INDEX_LENGTH,
    },
    keyspaces::PermanodeKeyspace,
};
use rocket::{
    fairing::{
        Fairing,
        Info,
        Kind,
    },
    get,
    http::{
        Cookie,
        CookieJar,
    },
    Request,
    Response,
    State,
};
use rocket_contrib::json::Json;
use scylla_cql::{
    Consistency,
    TryInto,
};
use std::{
    borrow::Cow,
    collections::HashMap,
    path::PathBuf,
    str::FromStr,
};
use tokio::sync::mpsc;

#[async_trait]
impl<H: PermanodeAPIScope> EventLoop<PermanodeAPISender<H>> for Listener<RocketListener> {
    async fn event_loop(
        &mut self,
        _status: Result<(), Need>,
        supervisor: &mut Option<PermanodeAPISender<H>>,
    ) -> Result<(), Need> {
        self.service.update_status(ServiceStatus::Running);
        if let Some(ref mut supervisor) = supervisor {
            supervisor
                .send(PermanodeAPIEvent::Children(PermanodeAPIChild::Listener(
                    self.service.clone(),
                )))
                .map_err(|_| Need::Abort)?;
        }

        construct_rocket(self.data.rocket.take().ok_or(Need::Abort)?)
            .launch()
            .await
            .map_err(|_| Need::Abort)
    }
}

fn construct_rocket(rocket: Rocket) -> Rocket {
    rocket
        .mount(
            "/api",
            routes![
                options,
                info,
                get_message,
                get_message_metadata,
                get_message_children,
                get_message_by_index,
                get_output,
                get_ed25519_outputs,
                get_milestone
            ],
        )
        .attach(CORS)
}

struct CORS;

#[rocket::async_trait]
impl Fairing for CORS {
    fn info(&self) -> rocket::fairing::Info {
        Info {
            name: "Add CORS Headers",
            kind: Kind::Response,
        }
    }

    async fn on_response<'r>(&self, _request: &'r Request<'_>, response: &mut Response<'r>) {
        response.set_raw_header("Access-Control-Allow-Origin", "*");
        response.set_raw_header("Access-Control-Allow-Methods", "GET, OPTIONS");
        response.set_raw_header("Access-Control-Allow-Headers", "*");
        response.set_raw_header("Access-Control-Allow-Credentials", "true");
    }
}

#[options("/<_path..>")]
async fn options(_path: PathBuf) {}

#[get("/info")]
async fn info() -> Result<Json<InfoResponse>, Cow<'static, str>> {
    Ok(Json(InfoResponse {
        name: "Permanode".into(),
        version: "1.0".into(),
        is_healthy: true,
        network_id: "network id".into(),
        bech32_hrp: "bech32 hrp".into(),
        latest_milestone_index: 0,
        solid_milestone_index: 0,
        pruning_index: 0,
        features: vec![],
        min_pow_score: 0.0,
    }))
}

async fn query<V, S, K>(keyspace: S, key: K, paging_state: Option<Vec<u8>>) -> Result<V, Cow<'static, str>>
where
    S: 'static + Select<K, V> + std::fmt::Debug,
    K: 'static + Send + std::fmt::Debug + Clone,
    V: 'static + Send + std::fmt::Debug + Clone,
{
<<<<<<< HEAD
    let request = keyspace
        .select::<V>(&key)
        .consistency(Consistency::One)
        .paging_state(&paging_state)
        .build();
=======
    let request = keyspace.select::<V>(&key).consistency(Consistency::One).build();
>>>>>>> 2c52f6da

    let (sender, mut inbox) = unbounded_channel::<Result<Option<V>, WorkerError>>();
    let worker = ValueWorker::boxed(sender, keyspace, key, PhantomData);

    request.send_local(worker);

    while let Some(event) = inbox.recv().await {
        match event {
<<<<<<< HEAD
            Ok(res) => {
                return res.ok_or(Cow::from("No results returned!"));
            }
=======
            Ok(res) => return res.ok_or("No results returned!".into()),
>>>>>>> 2c52f6da
            Err(worker_error) => return Err(format!("{:?}", worker_error).into()),
        }
    }

    Err("Failed to receive response!".into())
}

#[get("/<keyspace>/messages/<message_id>")]
pub async fn get_message(
    keyspace: String,
    message_id: String,
) -> Result<Json<SuccessBody<MessageResponse>>, Cow<'static, str>> {
    let keyspace = PermanodeKeyspace::new(keyspace);
    query::<Message, _, _>(keyspace, MessageId::from_str(&message_id).unwrap(), None)
        .await
        .and_then(|ref message| {
            message
                .try_into()
                .map(|dto| Json(MessageResponse(dto).into()))
                .map_err(|e| e.into())
        })
}

#[get("/<keyspace>/messages/<message_id>/metadata")]
pub async fn get_message_metadata(
    keyspace: String,
    message_id: String,
) -> Result<Json<SuccessBody<MessageMetadata>>, Cow<'static, str>> {
    let keyspace = PermanodeKeyspace::new(keyspace);
    let message_id = MessageId::from_str(&message_id).unwrap();
    Ok(Json(
        query::<MessageMetadata, _, _>(keyspace, message_id, None).await?.into(),
    ))
}

#[get("/<keyspace>/messages/<message_id>/children?<page_size>")]
pub async fn get_message_children(
    keyspace: String,
    message_id: String,
    page_size: usize,
    cookies: &CookieJar<'_>,
) -> Result<Json<SuccessBody<MessageChildrenResponse>>, Cow<'static, str>> {
    let milestone_chunk = 1000;

    let paging_state = cookies.get("paging_state").map(|c| c.value());
    let new_paging_states = paging_state.map(|h| {
        let map: HashMap<PartitionId, usize> = bincode::deserialize(hex::decode(h).unwrap().as_slice()).unwrap();
        map.iter()
            .map(|(&partition_id, &offset)| (partition_id, PagingState::new(page_size, offset)))
            .collect::<HashMap<_, _>>()
    });
    let paging_states = new_paging_states.clone().map(|s| {
        s.iter()
            .map(|(&partition_id, state)| (partition_id, state.into_bytes()))
            .collect::<HashMap<_, _>>()
    });
    let mut new_paging_states = new_paging_states.unwrap_or_default();

    let keyspace = PermanodeKeyspace::new(keyspace);
    let message_id = MessageId::from_str(&message_id).unwrap();
    let partition_ids = query::<Vec<(MilestoneIndex, PartitionId)>, _, _>(keyspace.clone(), message_id, None).await?;
    let latest_milestone = partition_ids.first().ok_or("No records found!")?.0;
    let res = futures::future::join_all(partition_ids.iter().map(|(_, partition_id)| {
        query::<Vec<(MessageId, MilestoneIndex)>, _, _>(
            keyspace.clone(),
            Partitioned::new(message_id, *partition_id),
            paging_states.as_ref().and_then(|map| map.get(partition_id).cloned()),
        )
    }))
    .await;
    let mut res = partition_ids.iter().map(|v| v.1).zip(res).collect::<HashMap<_, _>>();

    let mut messages = Vec::new();
    while messages.len() < page_size {
        let partition_id = partition_ids[(messages.len() / milestone_chunk) % partition_ids.len()].1;
        let list = res
            .get_mut(&partition_id)
            .unwrap()
            .as_mut()
            .expect("Failed to retrieve records from a partition!");
        let paging_state = new_paging_states
            .entry(partition_id)
            .or_insert(PagingState::new(page_size, 0));
        while messages.len() < page_size
            && list.first().is_some()
            && (latest_milestone.0 >= milestone_chunk as u32
                || list.first().unwrap().1 .0 > latest_milestone.0 - milestone_chunk as u32)
        {
            messages.push(list.remove(0).0);
            paging_state.increment(1);
        }
    }

    let new_paging_states = bincode::serialize(
        &new_paging_states
            .iter()
            .map(|(&partition_id, state)| (partition_id, state.offset()))
            .collect::<HashMap<_, _>>(),
    )
    .unwrap();

    cookies.add(Cookie::new("paging_state", hex::encode(new_paging_states)));

    Ok(Json(
        MessageChildrenResponse {
            message_id: message_id.to_string(),
            max_results: page_size,
            count: messages.len(),
            children_message_ids: messages.iter().map(|id| id.to_string()).collect(),
        }
        .into(),
    ))
}

#[get("/<keyspace>/messages?<index>&<page_size>")]
pub async fn get_message_by_index(
    keyspace: String,
    index: String,
    page_size: usize,
    cookies: &CookieJar<'_>,
) -> Result<Json<SuccessBody<MessagesForIndexResponse>>, Cow<'static, str>> {
    let milestone_chunk = 1000;

    let paging_state = cookies.get("paging_state").map(|c| c.value());

    let mut bytes_vec = vec![0; HASHED_INDEX_LENGTH];
    let bytes = hex::decode(index.clone()).map_err(|_| "Invalid Hex character in index!")?;
    bytes.iter().enumerate().for_each(|(i, &b)| bytes_vec[i] = b);

    let new_paging_states = paging_state.map(|h| {
        let map: HashMap<PartitionId, usize> = bincode::deserialize(hex::decode(h).unwrap().as_slice()).unwrap();
        map.iter()
            .map(|(&partition_id, &offset)| (partition_id, PagingState::new(page_size, offset)))
            .collect::<HashMap<_, _>>()
    });
    let paging_states = new_paging_states.clone().map(|s| {
        s.iter()
            .map(|(&partition_id, state)| (partition_id, state.into_bytes()))
            .collect::<HashMap<_, _>>()
    });
    let mut new_paging_states = new_paging_states.unwrap_or_default();

    let keyspace = PermanodeKeyspace::new(keyspace);
    let hashed_index = HashedIndex::new(bytes_vec.as_slice().try_into().unwrap());
    let partition_ids = query(keyspace.clone(), hashed_index, None).await?;
    let latest_milestone = partition_ids.first().ok_or("No records found!")?.0;
    let res = futures::future::join_all(partition_ids.iter().map(|(_, partition_id)| {
        query::<Vec<(MessageId, MilestoneIndex)>, _, _>(
            keyspace.clone(),
            Partitioned::new(hashed_index, *partition_id),
            paging_states.as_ref().and_then(|map| map.get(partition_id).cloned()),
        )
    }))
    .await;
    let mut res = partition_ids.iter().map(|v| v.1).zip(res).collect::<HashMap<_, _>>();

    let mut messages = Vec::new();
    while messages.len() < page_size {
        let partition_id = partition_ids[(messages.len() / milestone_chunk) % partition_ids.len()].1;
        let list = res
            .get_mut(&partition_id)
            .unwrap()
            .as_mut()
            .expect("Failed to retrieve records from a partition!");
        let paging_state = new_paging_states
            .entry(partition_id)
            .or_insert(PagingState::new(page_size, 0));
        while messages.len() < page_size
            && list.first().is_some()
            && (latest_milestone.0 >= milestone_chunk as u32
                || list.first().unwrap().1 .0 > latest_milestone.0 - milestone_chunk as u32)
        {
            messages.push(list.remove(0).0);
            paging_state.increment(1);
        }
    }

    let new_paging_states = bincode::serialize(
        &new_paging_states
            .iter()
            .map(|(&partition_id, state)| (partition_id, state.offset()))
            .collect::<HashMap<_, _>>(),
    )
    .unwrap();

    cookies.add(Cookie::new("paging_state", hex::encode(new_paging_states)));

    Ok(Json(
        MessagesForIndexResponse {
            index,
            max_results: page_size,
            count: messages.len(),
            message_ids: messages.iter().map(|id| id.to_string()).collect(),
        }
        .into(),
    ))
}

#[get("/<keyspace>/outputs/<output_id>")]
pub async fn get_output(
    keyspace: String,
    output_id: String,
) -> Result<Json<SuccessBody<OutputResponse>>, Cow<'static, str>> {
    let output_id = OutputId::from_str(&output_id).unwrap();
    let keyspace = PermanodeKeyspace::new(keyspace);

    let mut outputs = query::<Outputs, _, _>(keyspace, output_id, None).await?.outputs;
    let (output, is_spent) = {
        let mut output = None;
        let mut is_spent = false;
        for (message_id, data) in outputs.drain(..) {
            match data {
                TransactionData::Input(_) => {}
                TransactionData::Output(o) => {
                    output = Some(CreatedOutput::new(message_id, o));
                }
                TransactionData::Unlock(_) => {
                    is_spent = true;
                }
            }
        }
        (
            output.ok_or(Cow::from(format!("No output found for id {}", output_id)))?,
            is_spent,
        )
    };
    Ok(Json(
        OutputResponse {
            message_id: output.message_id().to_string(),
            transaction_id: output_id.transaction_id().to_string(),
            output_index: output_id.index(),
            is_spent,
            output: output.inner().try_into().map_err(|e| Cow::from(e))?,
        }
        .into(),
    ))
}

#[get("/<keyspace>/addresses/ed25519/<address>/outputs?<page_size>")]
pub async fn get_ed25519_outputs(
    keyspace: String,
    address: String,
    page_size: usize,
    cookies: &CookieJar<'_>,
) -> Result<Json<SuccessBody<OutputsForAddressResponse>>, Cow<'static, str>> {
    let milestone_chunk = 1000;

    let paging_state = cookies.get("paging_state").map(|c| c.value());

    let new_paging_states = paging_state.map(|h| {
        let map: HashMap<PartitionId, usize> = bincode::deserialize(hex::decode(h).unwrap().as_slice()).unwrap();
        map.iter()
            .map(|(&partition_id, &offset)| (partition_id, PagingState::new(page_size, offset)))
            .collect::<HashMap<_, _>>()
    });
    let paging_states = new_paging_states.clone().map(|s| {
        s.iter()
            .map(|(&partition_id, state)| (partition_id, state.into_bytes()))
            .collect::<HashMap<_, _>>()
    });
    let mut new_paging_states = new_paging_states.unwrap_or_default();

    let keyspace = PermanodeKeyspace::new(keyspace);

    let ed25519_address = Ed25519Address::from_str(&address).unwrap();
    let partition_ids = query(keyspace.clone(), ed25519_address, None).await?;
    let latest_milestone = partition_ids.first().ok_or("No records found!")?.0;
    let res = futures::future::join_all(partition_ids.iter().map(|(_, partition_id)| {
        query::<Vec<(OutputId, MilestoneIndex)>, _, _>(
            keyspace.clone(),
            Partitioned::new(ed25519_address, *partition_id),
            paging_states.as_ref().and_then(|map| map.get(partition_id).cloned()),
        )
    }))
    .await;
    let mut res = partition_ids.iter().map(|v| v.1).zip(res).collect::<HashMap<_, _>>();

    let mut outputs = Vec::new();
    while outputs.len() < page_size {
        let partition_id = partition_ids[(outputs.len() / milestone_chunk) % partition_ids.len()].1;
        let list = res
            .get_mut(&partition_id)
            .unwrap()
            .as_mut()
            .expect("Failed to retrieve records from a partition!");
        let paging_state = new_paging_states
            .entry(partition_id)
            .or_insert(PagingState::new(page_size, 0));
        while outputs.len() < page_size
            && list.first().is_some()
            && (latest_milestone.0 >= milestone_chunk as u32
                || list.first().unwrap().1 .0 > latest_milestone.0 - milestone_chunk as u32)
        {
            outputs.push(list.remove(0).0);
            paging_state.increment(1);
        }
    }

    let new_paging_states = bincode::serialize(
        &new_paging_states
            .iter()
            .map(|(&partition_id, state)| (partition_id, state.offset()))
            .collect::<HashMap<_, _>>(),
    )
    .unwrap();

    cookies.add(Cookie::new("paging_state", hex::encode(new_paging_states)));

    Ok(Json(
        OutputsForAddressResponse {
            address_type: 1,
            address,
            max_results: page_size,
            count: outputs.len(),
            output_ids: outputs.iter().map(|id| id.to_string()).collect(),
        }
        .into(),
    ))
}

#[get("/<keyspace>/milestones/<index>")]
pub async fn get_milestone(
    keyspace: String,
    index: u32,
) -> Result<Json<SuccessBody<MilestoneResponse>>, Cow<'static, str>> {
    let keyspace = PermanodeKeyspace::new(keyspace);

    query::<Milestone, _, _>(keyspace, MilestoneIndex::from(index), None)
        .await
        .map(|milestone| {
            Json(
                MilestoneResponse {
                    milestone_index: index,
                    message_id: milestone.message_id().to_string(),
                    timestamp: milestone.timestamp(),
                }
                .into(),
            )
        })
        .map_err(|_| Cow::from(format!("No milestone found for index {}", index)))
}

#[cfg(test)]
mod tests {
    use super::construct_rocket;
    use bee_rest_api::handlers::info::InfoResponse;
    use rocket::{
        http::{
            ContentType,
            Header,
            Status,
        },
        local::asynchronous::{
            Client,
            LocalResponse,
        },
    };

    fn check_cors_headers(res: &LocalResponse) {
        assert_eq!(
            res.headers().get_one("Access-Control-Allow-Origin"),
            Some(Header::new("Access-Control-Allow-Origin", "*").value())
        );
        assert_eq!(
            res.headers().get_one("Access-Control-Allow-Methods"),
            Some(Header::new("Access-Control-Allow-Methods", "GET, OPTIONS").value())
        );
        assert_eq!(
            res.headers().get_one("Access-Control-Allow-Headers"),
            Some(Header::new("Access-Control-Allow-Headers", "*").value())
        );
        assert_eq!(
            res.headers().get_one("Access-Control-Allow-Credentials"),
            Some(Header::new("Access-Control-Allow-Credentials", "true").value())
        );
    }

    #[rocket::async_test]
    async fn options() {
        let rocket = construct_rocket(rocket::ignite());
        let client = Client::tracked(rocket).await.expect("Invalid rocket instance!");

        let res = client.options("/api/anything").dispatch().await;
        assert_eq!(res.status(), Status::Ok);
        assert_eq!(res.content_type(), None);
        check_cors_headers(&res);
        assert!(res.into_string().await.is_none());
    }

    #[rocket::async_test]
    async fn info() {
        let rocket = construct_rocket(rocket::ignite());
        let client = Client::tracked(rocket).await.expect("Invalid rocket instance!");

        let res = client.get("/api/info").dispatch().await;
        assert_eq!(res.status(), Status::Ok);
        assert_eq!(res.content_type(), Some(ContentType::JSON));
        check_cors_headers(&res);
        let _body: InfoResponse = serde_json::from_str(&res.into_string().await.expect("No body returned!"))
            .expect("Failed to deserialize Info Response!");
    }

    #[rocket::async_test]
    async fn get_message() {
        let rocket = construct_rocket(rocket::ignite());
        let client = Client::tracked(rocket).await.expect("Invalid rocket instance!");

        let res = client
            .get("/api/permanode/messages/91515c13d2025f79ded3758abe5dc640591c3b6d58b1c52cd51d1fa0585774bc")
            .dispatch()
            .await;
        assert_eq!(res.status(), Status::Ok);
        assert_eq!(res.content_type(), Some(ContentType::Plain));
        check_cors_headers(&res);
        assert_eq!(res.into_string().await, Some("Worker NoRing".to_owned()));
    }
}<|MERGE_RESOLUTION|>--- conflicted
+++ resolved
@@ -1,12 +1,12 @@
 use super::*;
-use bee_rest_api::handlers::{
-    info::InfoResponse,
-    message::MessageResponse,
-    message_children::MessageChildrenResponse,
-    messages_find::MessagesForIndexResponse,
-    milestone::MilestoneResponse,
-    output::OutputResponse,
-    outputs_ed25519::OutputsForAddressResponse,
+use bee_rest_api::types::responses::{
+    InfoResponse,
+    MessageChildrenResponse,
+    MessageResponse,
+    MessagesForIndexResponse,
+    MilestoneResponse,
+    OutputResponse,
+    OutputsForAddressResponse,
 };
 use mpsc::unbounded_channel;
 use permanode_storage::{
@@ -130,7 +130,7 @@
         network_id: "network id".into(),
         bech32_hrp: "bech32 hrp".into(),
         latest_milestone_index: 0,
-        solid_milestone_index: 0,
+        confirmed_milestone_index: 0,
         pruning_index: 0,
         features: vec![],
         min_pow_score: 0.0,
@@ -139,19 +139,15 @@
 
 async fn query<V, S, K>(keyspace: S, key: K, paging_state: Option<Vec<u8>>) -> Result<V, Cow<'static, str>>
 where
-    S: 'static + Select<K, V> + std::fmt::Debug,
-    K: 'static + Send + std::fmt::Debug + Clone,
-    V: 'static + Send + std::fmt::Debug + Clone,
+    S: 'static + Select<K, V>,
+    K: 'static + Send + Clone,
+    V: 'static + Send + Clone,
 {
-<<<<<<< HEAD
     let request = keyspace
         .select::<V>(&key)
         .consistency(Consistency::One)
         .paging_state(&paging_state)
         .build();
-=======
-    let request = keyspace.select::<V>(&key).consistency(Consistency::One).build();
->>>>>>> 2c52f6da
 
     let (sender, mut inbox) = unbounded_channel::<Result<Option<V>, WorkerError>>();
     let worker = ValueWorker::boxed(sender, keyspace, key, PhantomData);
@@ -160,13 +156,7 @@
 
     while let Some(event) = inbox.recv().await {
         match event {
-<<<<<<< HEAD
-            Ok(res) => {
-                return res.ok_or(Cow::from("No results returned!"));
-            }
-=======
             Ok(res) => return res.ok_or("No results returned!".into()),
->>>>>>> 2c52f6da
             Err(worker_error) => return Err(format!("{:?}", worker_error).into()),
         }
     }
@@ -512,7 +502,7 @@
 #[cfg(test)]
 mod tests {
     use super::construct_rocket;
-    use bee_rest_api::handlers::info::InfoResponse;
+    use bee_rest_api::types::responses::InfoResponse;
     use rocket::{
         http::{
             ContentType,
