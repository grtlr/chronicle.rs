// Copyright 2021 IOTA Stiftung
// SPDX-License-Identifier: Apache-2.0

use super::*;
use anyhow::anyhow;

#[async_trait::async_trait]
impl<H: ChronicleBrokerScope> Init<BrokerHandle<H>> for Importer {
    async fn init(&mut self, status: Result<(), Need>, supervisor: &mut Option<BrokerHandle<H>>) -> Result<(), Need> {
        info!(
            "{} is Initializing, with permanode keyspace: {}",
            self.get_name(),
            self.default_keyspace.name()
        );
        if let Some(supervisor) = supervisor {
            self.service.update_status(ServiceStatus::Initializing);
            let event = BrokerEvent::Children(BrokerChild::Importer(self.service.clone(), Ok(())));
            supervisor.send(event).ok();
            let log_file = LogFile::try_from(self.file_path.clone()).map_err(|e| {
                error!("Unable to create LogFile. Error: {}", e);
                Need::Abort
            })?;

            // fetch sync data from the keyspace
            if self.resume {
                let from = log_file.from_ms_index();
                let to = log_file.to_ms_index();
                let sync_range = SyncRange { from, to };
                self.sync_data = SyncData::try_fetch(&self.default_keyspace, &sync_range, 10)
                    .await
                    .map_err(|e| {
                        error!("Unable to fetch SyncData {}", e);
                        Need::Abort
                    })?;
            }
            self.log_file.replace(log_file);
            self.init_importing().await.map_err(|e| {
                error!("Unable to init importing process. Error: {}", e);
                Need::Abort
            })?;
            status
        } else {
            Err(Need::Abort)
        }
    }
}

impl Importer {
    async fn init_importing(&mut self) -> anyhow::Result<()> {
        for _ in 0..self.parallelism {
            if let Some(milestone_data) = self.next_milestone_data().await? {
                let milestone_index = milestone_data.milestone_index();
                let mut iterator = milestone_data.into_iter();
                self.insert_some_messages(milestone_index, &mut iterator)?;
                self.in_progress_milestones_data.insert(milestone_index, iterator);
            } else {
                self.eof = true;
                break;
            }
        }
        Ok(())
    }
<<<<<<< HEAD
    pub(crate) async fn next_milestone_data(&mut self) -> anyhow::Result<Option<MilestoneData>> {
        let log_file = self
            .log_file
            .as_mut()
            .ok_or_else(|| anyhow!("No LogFile in importer state"))?;
        let mut scan_budget: usize = 100;
        loop {
            if let Some(milestone_data) = log_file.next().await? {
                let milestone_index = milestone_data.milestone_index();
                if self.resume && self.sync_data.completed.iter().any(|r| r.contains(&milestone_index)) {
                    // skip this synced milestone data
                    if scan_budget > 0 {
                        scan_budget -= 1;
                        warn!(
                            "Skipping imported milestone data for milestone index: {}",
                            milestone_index
                        );
                        tokio::task::yield_now().await;
=======
    pub(crate) async fn next_milestone_data(&mut self) -> Result<Option<MilestoneData>, std::io::Error> {
        if let Some(ref mut log_file) = self.log_file.as_mut() {
            let mut scan_budget: usize = 100;
            loop {
                if let Some(milestone_data) = log_file.next().await? {
                    let milestone_index = milestone_data.milestone_index();
                    // check if the milestone_index is within the provided import range
                    let not_in_import_range = !self.import_range.contains(&milestone_index);
                    let resume = self.resume && self.sync_data.completed.iter().any(|r| r.contains(&milestone_index));
                    if resume || not_in_import_range {
                        // skip this synced milestone data
                        if scan_budget > 0 {
                            scan_budget -= 1;
                            warn!(
                                "Skipping imported milestone data for milestone index: {}",
                                milestone_index
                            );
                        } else {
                            scan_budget = 100;
                            tokio::task::yield_now().await;
                        }
                    } else {
                        return Ok(Some(milestone_data));
>>>>>>> 228a16ae
                    }
                } else {
                    return Ok(Some(milestone_data));
                }
            } else {
                return Ok(None);
            }
        }
    }
    pub(crate) fn insert_some_messages(
        &mut self,
        milestone_index: u32,
        milestone_data: &mut IntoIter<MessageId, FullMessage>,
    ) -> anyhow::Result<()> {
        let importer_handle = self
            .handle
            .clone()
            .ok_or_else(|| anyhow!("No importer handle available!"))?;
        let keyspace = self.get_keyspace();
        let inherent_worker =
            MilestoneDataWorker::new(importer_handle, keyspace, milestone_index, self.retries_per_query);
        for _ in 0..self.parallelism {
            if let Some((message_id, FullMessage(message, metadata))) = milestone_data.next() {
                // Insert the message
                self.insert_message_with_metadata(&inherent_worker, message_id, message, metadata)?;
            } else {
                // break for loop
                break;
            }
        }
        Ok(())
    }
}<|MERGE_RESOLUTION|>--- conflicted
+++ resolved
@@ -60,7 +60,6 @@
         }
         Ok(())
     }
-<<<<<<< HEAD
     pub(crate) async fn next_milestone_data(&mut self) -> anyhow::Result<Option<MilestoneData>> {
         let log_file = self
             .log_file
@@ -70,7 +69,9 @@
         loop {
             if let Some(milestone_data) = log_file.next().await? {
                 let milestone_index = milestone_data.milestone_index();
-                if self.resume && self.sync_data.completed.iter().any(|r| r.contains(&milestone_index)) {
+                let not_in_import_range = !self.import_range.contains(&milestone_index);
+                let resume = self.resume && self.sync_data.completed.iter().any(|r| r.contains(&milestone_index));
+                if resume || not_in_import_range {
                     // skip this synced milestone data
                     if scan_budget > 0 {
                         scan_budget -= 1;
@@ -79,31 +80,6 @@
                             milestone_index
                         );
                         tokio::task::yield_now().await;
-=======
-    pub(crate) async fn next_milestone_data(&mut self) -> Result<Option<MilestoneData>, std::io::Error> {
-        if let Some(ref mut log_file) = self.log_file.as_mut() {
-            let mut scan_budget: usize = 100;
-            loop {
-                if let Some(milestone_data) = log_file.next().await? {
-                    let milestone_index = milestone_data.milestone_index();
-                    // check if the milestone_index is within the provided import range
-                    let not_in_import_range = !self.import_range.contains(&milestone_index);
-                    let resume = self.resume && self.sync_data.completed.iter().any(|r| r.contains(&milestone_index));
-                    if resume || not_in_import_range {
-                        // skip this synced milestone data
-                        if scan_budget > 0 {
-                            scan_budget -= 1;
-                            warn!(
-                                "Skipping imported milestone data for milestone index: {}",
-                                milestone_index
-                            );
-                        } else {
-                            scan_budget = 100;
-                            tokio::task::yield_now().await;
-                        }
-                    } else {
-                        return Ok(Some(milestone_data));
->>>>>>> 228a16ae
                     }
                 } else {
                     return Ok(Some(milestone_data));
