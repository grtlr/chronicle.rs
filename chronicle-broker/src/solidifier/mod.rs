--- conflicted
+++ resolved
@@ -150,92 +150,6 @@
                             e
                         })?;
                 }
-<<<<<<< HEAD
-                SolidifierEvent::CqlResult(result) => {
-                    match result {
-                        Ok(cql_result) => {
-                            match cql_result {
-                                CqlResult::PersistedMsg(message_id, milestone_index, selected_opt) => {
-                                    // ensure we have entry for the following milestone_index
-                                    if let Some(in_database) = self.in_database.get_mut(&milestone_index) {
-                                        in_database.add_message_id(message_id);
-                                        // check_if_in_database
-                                        if in_database.check_if_all_in_database() {
-                                            // Insert record into sync table
-                                            self.handle_in_database(rt, milestone_index).await.map_err(|e| {
-                                                error!("{}", e);
-                                                e
-                                            })?;
-                                        }
-                                    } else {
-                                        // in rare condition there is a chance that collector will reinsert the same
-                                        // message twice, therefore we ensure to
-                                        // only insert new entry if the milestone_index is not already in
-                                        // lru_in_database cache and not in unreachable
-                                        if self.lru_in_database.get(&milestone_index).is_none()
-                                            && self.unreachable.get(&milestone_index).is_none()
-                                        {
-                                            let mut in_database = InDatabase::new(milestone_index);
-                                            in_database.add_message_id(message_id);
-                                            self.in_database.insert(milestone_index, in_database);
-                                        }
-                                    }
-                                }
-                                CqlResult::SyncedMilestone(milestone_index) => {
-                                    // Inform syncer (maybe it wants to update the dashboard or something)
-                                    info!("Synced this milestone {}", milestone_index);
-                                }
-                                CqlResult::AnalyzedMilestone(milestone_index) => {
-                                    if let Some(in_database) = self.in_database.get_mut(&milestone_index) {
-                                        in_database.set_analyzed(true);
-                                        info!("Analyzed this milestone {}", milestone_index);
-                                        if in_database.check_if_all_in_database() {
-                                            // Insert record into sync table
-                                            self.handle_in_database(rt, milestone_index).await.map_err(|e| {
-                                                error!("{}", e);
-                                                e
-                                            })?;
-                                        }
-                                    } else {
-                                        error!("Analyzed Milestone should have in_database entry");
-                                    }
-                                }
-                            }
-                        }
-                        Err(cql_result) => {
-                            match cql_result {
-                                CqlResult::PersistedMsg(message_id, milestone_index, selected_opt) => {
-                                    error!(
-                                        "Unable to persist message with id: {}, referenced by milestone index: {}",
-                                        message_id, milestone_index
-                                    );
-                                }
-                                CqlResult::SyncedMilestone(milestone_index) => {
-                                    error!("Unable to update sync table for milestone index: {}", milestone_index,);
-                                }
-                                CqlResult::AnalyzedMilestone(milestone_index) => {
-                                    error!(
-                                        "Unable to update analytics table for milestone index: {}",
-                                        milestone_index,
-                                    );
-                                }
-                            }
-                            // todo alert!("Scylla cluster appears to be having an outage! The Chronicle Broker is
-                            // pausing.")
-                            //.await
-                            //.ok();
-                            // Abort solidifier in order to let broker app reschedule itself after few mins
-                            // with reasonable retries, it means our cluster is likely in outage or partial outage (ie
-                            // all replicas for given token).
-                            return Err(ActorError::restart_msg(
-                                "Scylla cluster appears to be having an outage!",
-                                None,
-                            ));
-                        }
-                    }
-                }
-=======
->>>>>>> 603833df
                 SolidifierEvent::Close(message_id, milestone_index) => {
                     self.close_message_id(rt, milestone_index, message_id, &archiver, &syncer)
                         .await
