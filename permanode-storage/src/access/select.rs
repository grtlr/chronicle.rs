--- conflicted
+++ resolved
@@ -187,14 +187,16 @@
         Amount,
         Option<LedgerInclusionState>,
     )>;
-<<<<<<< HEAD
     fn try_decode(decoder: Decoder) -> anyhow::Result<Option<Paged<VecDeque<Partitioned<AddressRecord>>>>> {
         ensure!(decoder.is_rows()?, "Decoded response is not rows!");
         let mut iter = Self::Row::rows_iter(decoder)?;
         let paging_state = iter.take_paging_state();
-        let map = iter.fold(
-            HashMap::<OutputId, Partitioned<AddressRecord>>::new(),
-            |mut map, row| {
+        let (_, values) = iter.fold(
+            (
+                HashMap::<OutputId, usize>::new(),
+                VecDeque::<Partitioned<AddressRecord>>::new(),
+            ),
+            |(mut map, mut values), row| {
                 let (partition_id, milestone_index, output_type, transaction_id, index, amount, inclusion_state) =
                     row.into_inner();
                 let record = Partitioned::new(
@@ -204,62 +206,23 @@
                 );
                 if let Ok(output_id) = OutputId::new(transaction_id, index) {
                     match map.entry(output_id) {
-                        Entry::Occupied(mut v) => {
-                            if v.get().ledger_inclusion_state.is_none() {
-                                v.insert(record);
-=======
-    fn try_decode(decoder: Decoder) -> Result<Option<Paged<VecDeque<Partitioned<AddressRecord>>>>, CqlError> {
-        if decoder.is_rows() {
-            let mut iter = Self::Row::rows_iter(decoder);
-            let paging_state = iter.take_paging_state();
-            let (_, values) = iter.fold(
-                (
-                    HashMap::<OutputId, usize>::new(),
-                    VecDeque::<Partitioned<AddressRecord>>::new(),
-                ),
-                |(mut map, mut values), row| {
-                    let (partition_id, milestone_index, output_type, transaction_id, index, amount, inclusion_state) =
-                        row.into_inner();
-                    let record = Partitioned::new(
-                        AddressRecord::new(output_type, transaction_id, index, amount, inclusion_state),
-                        partition_id,
-                        milestone_index.0,
-                    );
-                    if let Ok(output_id) = OutputId::new(transaction_id, index) {
-                        match map.entry(output_id) {
-                            Entry::Occupied(v) => {
-                                if let Some(prev) = values.get_mut(*v.get()) {
-                                    if prev.ledger_inclusion_state.is_none() {
-                                        *prev = record;
-                                    }
+                        Entry::Occupied(v) => {
+                            if let Some(prev) = values.get_mut(*v.get()) {
+                                if prev.ledger_inclusion_state.is_none() {
+                                    *prev = record;
                                 }
-                            }
-                            Entry::Vacant(e) => {
-                                e.insert(values.len());
-                                values.push_back(record);
->>>>>>> ed751d8c
                             }
                         }
                         Entry::Vacant(e) => {
-                            e.insert(record);
+                            e.insert(values.len());
+                            values.push_back(record);
                         }
                     }
-<<<<<<< HEAD
                 }
-                map
+                (map, values)
             },
         );
-        let values = map.into_iter().map(|(_, v)| v).collect();
         Ok(Some(Paged::new(values, paging_state)))
-=======
-                    (map, values)
-                },
-            );
-            Ok(Some(Paged::new(values, paging_state)))
-        } else {
-            Err(decoder.get_error())
-        }
->>>>>>> ed751d8c
     }
 }
 
