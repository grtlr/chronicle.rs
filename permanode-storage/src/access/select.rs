--- conflicted
+++ resolved
@@ -97,11 +97,7 @@
     }
 }
 
-<<<<<<< HEAD
-impl Select<Partitioned<UnhashedIndex>, Paged<Vec<(MessageId, MilestoneIndex)>>> for PermanodeKeyspace {
-=======
-impl Select<Partitioned<Indexation>, Vec<(MessageId, MilestoneIndex)>> for PermanodeKeyspace {
->>>>>>> 5911ed03
+impl Select<Partitioned<Indexation>, Paged<Vec<(MessageId, MilestoneIndex)>>> for PermanodeKeyspace {
     type QueryOrPrepared = PreparedStatement;
     fn statement(&self) -> std::borrow::Cow<'static, str> {
         format!(
