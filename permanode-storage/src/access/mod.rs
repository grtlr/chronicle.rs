pub use crate::keyspaces::PermanodeKeyspace;
use bee_common::packable::Packable;
pub use scylla::access::*;
use scylla_cql::{
    ColumnDecoder,
    ColumnEncoder,
    PreparedStatement,
<<<<<<< HEAD
=======
    QueryStatement,
    Row,
    Rows,
>>>>>>> d756f7b4
    RowsDecoder,
    VoidDecoder,
};
use serde::{
    Deserialize,
    Serialize,
};
use std::{
    io::Cursor,
    ops::Deref,
};

use bincode::Options;
pub use types::*;

mod insert;
mod select;
mod token;
mod types;

impl VoidDecoder for PermanodeKeyspace {}

use bincode::config::*;
#[allow(unused)]
pub(crate) type BincodeOptions =
    WithOtherTrailing<WithOtherIntEncoding<WithOtherEndian<DefaultOptions, BigEndian>, FixintEncoding>, AllowTrailing>;
#[allow(unused)]
pub(crate) fn bincode_config() -> BincodeOptions {
    bincode::DefaultOptions::new()
        .with_big_endian()
        .with_fixint_encoding()
        .allow_trailing_bytes()
}

pub struct Record<T> {
    inner: T,
}

<<<<<<< HEAD
impl<T> Deref for Row<T> {
    type Target = T;

    fn deref(&self) -> &Self::Target {
        &self.inner
    }
}

impl<T> Row<T> {
=======
impl<T> Record<T> {
>>>>>>> d756f7b4
    pub fn new(inner: T) -> Self {
        Self { inner }
    }
    pub fn into_inner(self) -> T {
        self.inner
    }

    pub fn rows_iter(decoder: Decoder) -> scylla::access::Iter<Self>
    where
        Self: scylla::access::Row,
    {
        scylla::access::Iter::<Self>::new(decoder)
    }
}<|MERGE_RESOLUTION|>--- conflicted
+++ resolved
@@ -5,13 +5,7 @@
     ColumnDecoder,
     ColumnEncoder,
     PreparedStatement,
-<<<<<<< HEAD
-=======
-    QueryStatement,
-    Row,
     Rows,
->>>>>>> d756f7b4
-    RowsDecoder,
     VoidDecoder,
 };
 use serde::{
@@ -49,8 +43,7 @@
     inner: T,
 }
 
-<<<<<<< HEAD
-impl<T> Deref for Row<T> {
+impl<T> Deref for Record<T> {
     type Target = T;
 
     fn deref(&self) -> &Self::Target {
@@ -58,10 +51,7 @@
     }
 }
 
-impl<T> Row<T> {
-=======
 impl<T> Record<T> {
->>>>>>> d756f7b4
     pub fn new(inner: T) -> Self {
         Self { inner }
     }
