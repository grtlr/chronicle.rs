use std::{
    borrow::Cow,
    ops::{
        Deref,
        DerefMut,
    },
};

use bee_common::packable::Packable;
pub use bee_ledger::types::{
    Balance,
    OutputDiff,
    Unspent,
};

pub use bee_message::{
    ledger_index::LedgerIndex,
    milestone::Milestone,
    prelude::{
        Address,
        ConsumedOutput,
        CreatedOutput,
        Ed25519Address,
        Input,
        MilestoneIndex,
        MilestonePayload,
        Output,
        OutputId,
        Parents,
        Payload,
        TransactionId,
        TreasuryInput,
        UTXOInput,
        UnlockBlock,
        HASHED_INDEX_LENGTH,
    },
    solid_entry_point::SolidEntryPoint,
    Message,
    MessageId,
};
pub use bee_snapshot::SnapshotInfo;
pub use bee_tangle::{
    flags::Flags,
    unconfirmed_message::UnconfirmedMessage,
};
/// Index type
pub type Index = u16;
/// Amount type
pub type Amount = u64;
/// Output type
pub type OutputType = u8;
/// ParentIndex type
pub type ParentIndex = u16;

use super::*;
use std::io::Cursor;

/// A `bee` type wrapper which is used to apply the `ColumnEncoder`
/// functionality over predefined types which are `Packable`.
#[derive(Copy, Clone, Serialize, Deserialize, Hash, PartialEq, Eq)]
pub struct Bee<Type> {
    inner: Type,
}

impl<Type> Bee<Type> {
    /// Wrap a `bee` type
    pub fn wrap(t: Type) -> Bee<Type> {
        Bee { inner: t }
    }

    /// Consume the wrapper and return the inner `bee` type
    pub fn into_inner(self) -> Type {
        self.inner
    }
}

impl<Type> Deref for Bee<Type> {
    type Target = Type;

    fn deref(&self) -> &Self::Target {
        &self.inner
    }
}

impl<Type> DerefMut for Bee<Type> {
    fn deref_mut(&mut self) -> &mut Self::Target {
        &mut self.inner
    }
}

impl<Type> From<Type> for Bee<Type> {
    fn from(t: Type) -> Self {
        Bee::wrap(t)
    }
}

impl<P: Packable> ColumnDecoder for Bee<P> {
    fn decode(slice: &[u8]) -> Self {
        P::unpack(&mut Cursor::new(slice)).unwrap().into()
    }
}

/// A transaction's unlock data, to be stored in a `transactions` row.
/// Holds a reference to the input which it signs.
#[derive(Debug, Clone)]
pub struct UnlockData {
    /// it holds the transaction_id of the input which created the unlock_block
    pub input_tx_id: TransactionId,
    /// it holds the input_index of the input which created the unlock_block
    pub input_index: u16,
    /// it's the unlock_block
    pub unlock_block: UnlockBlock,
}
impl UnlockData {
    /// Creates a new unlock data
    pub fn new(input_tx_id: TransactionId, input_index: u16, unlock_block: UnlockBlock) -> Self {
        Self {
            input_tx_id,
            input_index,
            unlock_block,
        }
    }
}
impl Packable for UnlockData {
    type Error = Cow<'static, str>;
    fn packed_len(&self) -> usize {
        self.input_tx_id.packed_len() + self.input_index.packed_len() + self.unlock_block.packed_len()
    }
    fn pack<W: std::io::Write>(&self, writer: &mut W) -> Result<(), Self::Error> {
        self.input_tx_id.pack(writer).map_err(|e| Cow::from(e.to_string()))?;
        self.input_index.pack(writer).map_err(|e| Cow::from(e.to_string()))?;
        self.unlock_block.pack(writer).map_err(|e| Cow::from(e.to_string()))?;
        Ok(())
    }
    fn unpack<R: std::io::Read + ?Sized>(reader: &mut R) -> Result<Self, Self::Error>
    where
        Self: Sized,
    {
        Ok(Self {
            input_tx_id: TransactionId::unpack(reader).map_err(|e| Cow::from(e.to_string()))?,
            input_index: u16::unpack(reader).map_err(|e| Cow::from(e.to_string()))?,
            unlock_block: UnlockBlock::unpack(reader).map_err(|e| Cow::from(e.to_string()))?,
        })
    }
}

/// A transaction's input data, to be stored in a `transactions` row.
#[derive(Debug, Clone)]
pub enum InputData {
    /// An regular Input which spends a prior Output and its unlock block
    UTXO(UTXOInput, UnlockBlock),
    /// A special input for migrating funds from another network
    Treasury(TreasuryInput),
}

impl InputData {
    /// Creates a regular Input Data
    pub fn utxo(utxo_input: UTXOInput, unlock_block: UnlockBlock) -> Self {
        Self::UTXO(utxo_input, unlock_block)
    }
    /// Creates a special migration Input Data
    pub fn treasury(treasury_input: TreasuryInput) -> Self {
        Self::Treasury(treasury_input)
    }
}

impl Packable for InputData {
    type Error = Cow<'static, str>;
    fn packed_len(&self) -> usize {
        match self {
            InputData::UTXO(utxo_input, unlock_block) => {
                0u8.packed_len() + utxo_input.packed_len() + unlock_block.packed_len()
            }
            InputData::Treasury(treasury_input) => 0u8.packed_len() + treasury_input.packed_len(),
        }
    }
    fn pack<W: std::io::Write>(&self, writer: &mut W) -> Result<(), Self::Error> {
        match self {
            InputData::UTXO(utxo_input, unlock_block) => {
                0u8.pack(writer).map_err(|e| Cow::from(e.to_string()))?;
                utxo_input.pack(writer).map_err(|e| Cow::from(e.to_string()))?;
                unlock_block.pack(writer).map_err(|e| Cow::from(e.to_string()))?;
            }
            InputData::Treasury(treasury_input) => {
                1u8.pack(writer).map_err(|e| Cow::from(e.to_string()))?;
                treasury_input.pack(writer).map_err(|e| Cow::from(e.to_string()))?;
            }
        }
        Ok(())
    }
    fn unpack<R: std::io::Read + ?Sized>(reader: &mut R) -> Result<Self, Self::Error>
    where
        Self: Sized,
    {
        match u8::unpack(reader).map_err(|e| Cow::from(e.to_string()))? {
            0 => Ok(InputData::UTXO(
                UTXOInput::unpack(reader).map_err(|e| Cow::from(e.to_string()))?,
                UnlockBlock::unpack(reader).map_err(|e| Cow::from(e.to_string()))?,
            )),
            1 => Ok(InputData::Treasury(
                TreasuryInput::unpack(reader).map_err(|e| Cow::from(e.to_string()))?,
            )),
            _ => Err("Tried to unpack an invalid inputdata variant!".into()),
        }
    }
}

// input unlocked my input
#[derive(Debug, Clone)]
/// Chrysalis transaction data
pub enum TransactionData {
    /// An unspent transaction input
    Input(InputData),
    /// A transaction output
    Output(Output),
    /// A signed block which can be used to unlock an input
    Unlock(UnlockData),
}

impl Packable for TransactionData {
    type Error = Cow<'static, str>;

    fn packed_len(&self) -> usize {
        match self {
            TransactionData::Input(utxo_input) => 0u8.packed_len() + utxo_input.packed_len(),
            TransactionData::Output(output) => 0u8.packed_len() + output.packed_len(),
            TransactionData::Unlock(block) => 0u8.packed_len() + block.packed_len(),
        }
    }

    fn pack<W: std::io::Write>(&self, writer: &mut W) -> Result<(), Self::Error> {
        match self {
            TransactionData::Input(input_data) => {
                0u8.pack(writer).map_err(|e| Cow::from(e.to_string()))?;
                input_data.pack(writer).map_err(|e| Cow::from(e.to_string()))?;
            }
            TransactionData::Output(output) => {
                1u8.pack(writer).map_err(|e| Cow::from(e.to_string()))?;
                output.pack(writer).map_err(|e| Cow::from(e.to_string()))?;
            }
            TransactionData::Unlock(block_data) => {
                2u8.pack(writer).map_err(|e| Cow::from(e.to_string()))?;
                block_data.pack(writer).map_err(|e| Cow::from(e.to_string()))?;
            }
        }
        Ok(())
    }

    fn unpack<R: std::io::Read + ?Sized>(reader: &mut R) -> Result<Self, Self::Error>
    where
        Self: Sized,
    {
        match u8::unpack(reader).map_err(|e| Cow::from(e.to_string()))? {
            0 => Ok(TransactionData::Input(
                InputData::unpack(reader).map_err(|e| Cow::from(e.to_string()))?,
            )),
            1 => Ok(TransactionData::Output(
                Output::unpack(reader).map_err(|e| Cow::from(e.to_string()))?,
            )),
            2 => Ok(TransactionData::Unlock(
                UnlockData::unpack(reader).map_err(|e| Cow::from(e.to_string()))?,
            )),
            _ => Err("Tried to unpack an invalid transaction variant!".into()),
        }
    }
}

impl ColumnDecoder for TransactionData {
    fn decode(slice: &[u8]) -> Self {
        Self::unpack(&mut Cursor::new(slice)).unwrap().into()
    }
}
/// MessageMetadata storage object
#[derive(Clone, Debug, Serialize, Deserialize)]
pub struct MessageMetadataObj {
    #[serde(rename = "messageId")]
    pub message_id: MessageId,
    #[serde(rename = "parentMessageIds")]
    pub parent_message_ids: Vec<MessageId>,
    #[serde(rename = "isSolid")]
    pub is_solid: bool,
    #[serde(skip_serializing_if = "Option::is_none")]
    #[serde(rename = "referencedByMilestoneIndex")]
    pub referenced_by_milestone_index: Option<u32>,
    #[serde(skip_serializing_if = "Option::is_none")]
    #[serde(rename = "ledgerInclusionState")]
    pub ledger_inclusion_state: Option<LedgerInclusionState>,
    #[serde(skip_serializing_if = "Option::is_none")]
    #[serde(rename = "shouldPromote")]
    pub should_promote: Option<bool>,
    #[serde(skip_serializing_if = "Option::is_none")]
    #[serde(rename = "shouldReattach")]
    pub should_reattach: Option<bool>,
}

/// Response of GET /api/v1/messages/{message_id}/metadata
#[derive(Clone, Debug, Serialize, Deserialize)]
pub struct MessageMetadata {
    #[serde(rename = "messageId")]
    pub message_id: String,
    #[serde(rename = "parentMessageIds")]
    pub parent_message_ids: Vec<String>,
    #[serde(rename = "isSolid")]
    pub is_solid: bool,
    #[serde(skip_serializing_if = "Option::is_none")]
    #[serde(rename = "referencedByMilestoneIndex")]
    pub referenced_by_milestone_index: Option<u32>,
    #[serde(skip_serializing_if = "Option::is_none")]
    #[serde(rename = "ledgerInclusionState")]
    pub ledger_inclusion_state: Option<LedgerInclusionState>,
    #[serde(skip_serializing_if = "Option::is_none")]
    #[serde(rename = "shouldPromote")]
    pub should_promote: Option<bool>,
    #[serde(skip_serializing_if = "Option::is_none")]
    #[serde(rename = "shouldReattach")]
    pub should_reattach: Option<bool>,
}

/// A message's ledger inclusion state
#[derive(Clone, Copy, Debug, PartialEq, Serialize, Deserialize)]
pub enum LedgerInclusionState {
    /// A conflicting message, ex. a double spend
    #[serde(rename = "conflicting")]
    Conflicting,
    /// A successful, included message
    #[serde(rename = "included")]
    Included,
    /// A message without a transaction
    #[serde(rename = "noTransaction")]
    NoTransaction,
}

impl ColumnEncoder for LedgerInclusionState {
    fn encode(&self, buffer: &mut Vec<u8>) {
        let bytes = bincode_config().serialize(self).unwrap();
        buffer.extend(&i32::to_be_bytes(bytes.len() as i32));
        buffer.extend(bytes)
    }
}

impl ColumnDecoder for LedgerInclusionState {
    fn decode(slice: &[u8]) -> Self {
        bincode_config().deserialize(slice).unwrap()
    }
}

impl ColumnEncoder for MessageMetadata {
    fn encode(&self, buffer: &mut Vec<u8>) {
        let bytes = bincode_config().serialize(self).unwrap();
        buffer.extend(&i32::to_be_bytes(bytes.len() as i32));
        buffer.extend(bytes)
    }
}

impl ColumnDecoder for MessageMetadata {
    fn decode(slice: &[u8]) -> Self {
        bincode_config().deserialize(slice).unwrap()
    }
}
impl ColumnEncoder for TransactionData {
    fn encode(&self, buffer: &mut Vec<u8>) {
        let mut bytes = Vec::new();
        self.pack(&mut bytes).expect("Unable to pack TransactionData");
        buffer.extend(&i32::to_be_bytes(bytes.len() as i32));
        buffer.extend(bytes)
    }
}

/// A result struct which holds a retrieved output as well as all associated unlock blocks
#[derive(Debug, Clone)]
pub struct OutputRes {
    /// The output
    pub output: CreatedOutput,
    /// Zero or more unlock blocks for this output.
    /// Only one can be valid, which indicates the output `is_spent`.
    pub unlock_blocks: Vec<UnlockRes>,
}

/// A result struct which holds an unlock row from the `transactions` table
#[derive(Debug, Clone)]
pub struct UnlockRes {
    /// The message ID for the transaction which this unlocks
    pub message_id: MessageId,
    /// The unlock block
    pub block: UnlockBlock,
    /// This transaction's ledger inclusion state
    pub inclusion_state: Option<LedgerInclusionState>,
}

/// A type alias for partition ids
pub type PartitionId = u16;

/// An index in plain-text, unhashed
#[derive(Clone)]
pub struct Indexation(pub String);

/// A hint, used to lookup in the `hints` table
#[derive(Clone)]
pub struct Hint {
    /// The hint string
    pub hint: String,
    /// The hint variant. Can be 'parent', 'address', or 'index'.
    pub variant: HintVariant,
}

impl Hint {
    /// Creates a new index hint
    pub fn index(index: String) -> Self {
        Self {
            hint: index,
            variant: HintVariant::Index,
        }
    }

    /// Creates a new address hint
    pub fn address(address: String) -> Self {
        Self {
            hint: address,
            variant: HintVariant::Address,
        }
    }

    /// Creates a new parent hint
    pub fn parent(parent: String) -> Self {
        Self {
            hint: parent,
            variant: HintVariant::Parent,
        }
    }
}

/// Hint variants
#[derive(Clone)]
pub enum HintVariant {
    /// An address
    Address,
    /// An unhashed index
    Index,
    /// A parent message id
    Parent,
}

impl std::fmt::Display for HintVariant {
    fn fmt(&self, f: &mut std::fmt::Formatter<'_>) -> std::fmt::Result {
        write!(
            f,
            "{}",
            match self {
                HintVariant::Address => "address",
                HintVariant::Index => "index",
                HintVariant::Parent => "parent",
            }
        )
    }
}

<<<<<<< HEAD
/// A marker for a paged result
#[derive(Clone, Debug)]
=======
#[derive(Clone)]
>>>>>>> 14b59c65
pub struct Paged<T> {
    inner: T,
    /// The paging state for the query
    pub paging_state: Option<Vec<u8>>,
}

impl<T> Paged<T> {
    /// Creates a new paged marker with an inner type and a paging state
    pub fn new(inner: T, paging_state: Option<Vec<u8>>) -> Self {
        Self { inner, paging_state }
    }
}

impl<T> Deref for Paged<T> {
    type Target = T;

    fn deref(&self) -> &Self::Target {
        &self.inner
    }
}

impl<T> DerefMut for Paged<T> {
    fn deref_mut(&mut self) -> &mut Self::Target {
        &mut self.inner
    }
}<|MERGE_RESOLUTION|>--- conflicted
+++ resolved
@@ -454,12 +454,8 @@
     }
 }
 
-<<<<<<< HEAD
 /// A marker for a paged result
 #[derive(Clone, Debug)]
-=======
-#[derive(Clone)]
->>>>>>> 14b59c65
 pub struct Paged<T> {
     inner: T,
     /// The paging state for the query
