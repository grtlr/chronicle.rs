--- conflicted
+++ resolved
@@ -185,13 +185,6 @@
         let transaction_id = transaction.id();
         let unlock_blocks = transaction.unlock_blocks();
         if let Essence::Regular(regular) = transaction.essence() {
-<<<<<<< HEAD
-            for (index, input) in regular.inputs().iter().enumerate() {
-                match input {
-                    Input::UTXO(utxo_input) => {}
-                    Input::Treasury(treasury_input) => {}
-                    _ => panic!("A new variant was added!"),
-=======
             for (input_index, input) in regular.inputs().iter().enumerate() {
                 // insert input row
                 self.insert_input(message_id, &transaction_id, input_index as u16, input);
@@ -205,7 +198,6 @@
                     self.insert_unlock(&message_id, output_id.transaction_id(), output_id.index(), unlock_block)
                 } else if input.kind() != TreasuryInput::KIND {
                     error!("A new input variant was added to this type!")
->>>>>>> a6be5ceb
                 }
             }
             for (output_index, output) in regular.outputs().iter().enumerate() {
