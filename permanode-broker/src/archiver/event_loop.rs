--- conflicted
+++ resolved
@@ -239,13 +239,8 @@
         keyspace
             .insert(&sync_key, &synced_record)
             .consistency(Consistency::One)
-<<<<<<< HEAD
             .build()?
-            .send_local(InsertWorker::boxed(keyspace.clone(), sync_key, synced_record));
-=======
-            .build()
             .send_local(InsertWorker::boxed(keyspace.clone(), sync_key, synced_record, 10));
->>>>>>> acb76d94
         Ok(())
     }
     async fn finish_log_file(log_file: &mut LogFile, dir_path: &PathBuf) -> anyhow::Result<()> {
