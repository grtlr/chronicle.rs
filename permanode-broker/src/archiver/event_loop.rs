// Copyright 2021 IOTA Stiftung
// SPDX-License-Identifier: Apache-2.0

use super::*;

#[async_trait::async_trait]
impl<H: PermanodeBrokerScope> EventLoop<BrokerHandle<H>> for Archiver {
    async fn event_loop(
        &mut self,
        status: Result<(), Need>,
        _supervisor: &mut Option<BrokerHandle<H>>,
    ) -> Result<(), Need> {
        status?;
        let mut next;
        if let Ok(index) = self.oneshot.take().unwrap().await {
            next = index;
        } else {
            return Err(Need::Abort);
        }
        info!(
            "Archiver will write ahead log files for new incoming data starting: {}",
            next
        );
        while let Some(event) = self.inbox.rx.recv().await {
            match event {
                ArchiverEvent::Close(milestone_index) => {
                    if let Some((i, log_file)) = self
                        .logs
                        .iter_mut()
                        .enumerate()
                        .find(|(_, log)| log.to_ms_index == milestone_index)
                    {
                        Self::finish_log_file(log_file, &self.dir_path).await.map_err(|e| {
                            error!("{}", e);
                            Need::Abort
                        })?;
                        // remove finished log file
                        let log_file = self.logs.remove(i);
                        self.push_to_processed(log_file);
                    };
                }
                ArchiverEvent::MilestoneData(milestone_data, opt_upper_limit) => {
                    info!(
                        "Archiver received milestone data for index: {}, upper_ms_limit: {:?}",
                        milestone_data.milestone_index(),
                        opt_upper_limit
                    );
<<<<<<< HEAD
                    let milestone_index = milestone_data.milestone_index();
                    let mut milestone_data_line = bincode::serialize(&milestone_data).unwrap();
                    milestone_data_line = bincode::serialize(&(milestone_data_line.len() as u32).to_be_bytes())
                        .unwrap()
                        .into_iter()
                        .chain(milestone_data_line)
                        .collect::<Vec<_>>();
                    // check the logs files to find if any has already existing log file
                    if let Some(log_file) = self
                        .logs
                        .iter_mut()
                        .find(|log| log.to_ms_index == milestone_index && log.upper_ms_limit > milestone_index)
                    {
                        // append milestone data to the log file if the file_size still less than max limit
                        if (milestone_data_line.len() as u64) + log_file.len() < self.max_log_size {
                            Self::append(log_file, &milestone_data_line, milestone_index, &self.keyspace)
                                .await
                                .map_err(|e| {
                                    error!("{}", e);
                                    Need::Abort
                                })?;
                            // check if now the log_file reached an upper limit to finish the file
                            if log_file.upper_ms_limit == log_file.to_ms_index {
                                cleanup.push(log_file.from_ms_index);
                                Self::finish_log_file(log_file, &self.dir_path).await.map_err(|e| {
                                    error!("{}", e);
                                    Need::Abort
                                })?;
                            }
                        } else {
                            // push it into cleanup
                            cleanup.push(log_file.from_ms_index);
                            // Finish it;
                            Self::finish_log_file(log_file, &self.dir_path).await.map_err(|e| {
                                error!("{}", e);
                                Need::Abort
                            })?;
                            info!(
                                "{} hits filesize limit: {} bytes, contains: {} milestones data",
                                log_file.filename,
                                log_file.len(),
                                log_file.milestones_range()
                            );
                            // check if the milestone_index already belongs to an existing processed logs
                            let not_processed = !self.processed.iter().any(|r| r.contains(&milestone_index));
                            if not_processed {
                                // create new file
                                info!(
                                    "Creating new log file starting from milestone index: {}",
                                    milestone_index
                                );
                                opt_upper_limit.replace(log_file.upper_ms_limit);
                                self.create_and_append(milestone_index, &milestone_data_line, opt_upper_limit)
                                    .await
                                    .map_err(|e| {
                                        error!("{}", e);
                                        Need::Abort
                                    })?;
                            }
                        }
                    } else {
                        // check if the milestone_index already belongs to an existing processed files/ranges;
                        if !self.processed.iter().any(|r| r.contains(&milestone_index)) {
                            info!(
                                "Creating new log file starting from milestone index: {}",
                                milestone_index
                            );
                            self.create_and_append(milestone_index, &milestone_data_line, opt_upper_limit)
                                .await
                                .map_err(|e| {
                                    error!("{}", e);
                                    Need::Abort
                                })?;
                        };
                    };
                    // remove finished log file
                    while let Some(from_ms_index) = cleanup.pop() {
                        let i = self
                            .logs
                            .iter()
                            .position(|item| item.from_ms_index == from_ms_index)
                            .unwrap();
                        let log_file = self.logs.remove(i);
                        self.push_to_processed(log_file);
=======
                    // check if it belongs to new incoming data
                    if !milestone_data.created_by().eq(&CreatedBy::Syncer) {
                        self.milestones_data.push(Ascending::new(milestone_data));
                        while let Some(ms_data) = self.milestones_data.pop() {
                            let ms_index = ms_data.get_ref().milestone_index();
                            if next.eq(&ms_index) {
                                self.handle_milestone_data(ms_data.into_inner(), opt_upper_limit)
                                    .await?;
                                next += 1;
                            } else {
                                // check if we buffered too much.
                                if self.milestones_data.len() > self.solidifiers_count as usize {
                                    error!("Identified gap in the new incoming data: {}..{}", next, ms_index);
                                    self.handle_milestone_data(ms_data.into_inner(), opt_upper_limit)
                                        .await?;
                                    // reset next
                                    next = ms_index + 1;
                                } else {
                                    self.milestones_data.push(ms_data);
                                    break;
                                }
                            }
                        }
                    } else {
                        // handle syncer milestone data;
                        self.handle_milestone_data(milestone_data, opt_upper_limit).await?;
>>>>>>> 4853cca3
                    }
                }
            }
        }
        Ok(())
    }
}

impl Archiver {
    async fn handle_milestone_data(
        &mut self,
        milestone_data: MilestoneData,
        mut opt_upper_limit: Option<u32>,
    ) -> Result<(), Need> {
        let milestone_index = milestone_data.milestone_index();
        let mut milestone_data_line = bincode::serialize(&milestone_data).unwrap();
        milestone_data_line = bincode::serialize(&(milestone_data_line.len() as u32).to_be_bytes())
            .unwrap()
            .into_iter()
            .chain(milestone_data_line)
            .collect::<Vec<_>>();
        // check the logs files to find if any has already existing log file
        if let Some(log_file) = self
            .logs
            .iter_mut()
            .find(|log| log.to_ms_index == milestone_index && log.upper_ms_limit > milestone_index)
        {
            // append milestone data to the log file if the file_size still less than max limit
            if (milestone_data_line.len() as u64) + log_file.len() < self.max_log_size {
                Self::append(log_file, &milestone_data_line, milestone_index, &self.keyspace).await?;
                // check if now the log_file reached an upper limit to finish the file
                if log_file.upper_ms_limit == log_file.to_ms_index {
                    self.cleanup.push(log_file.from_ms_index);
                    Self::finish_log_file(log_file, &self.dir_path).await?;
                }
            } else {
                // push it into cleanup
                self.cleanup.push(log_file.from_ms_index);
                // Finish it;
                Self::finish_log_file(log_file, &self.dir_path).await?;
                info!(
                    "{} hits filesize limit: {} bytes, contains: {} milestones data",
                    log_file.filename,
                    log_file.len(),
                    log_file.milestones_range()
                );
                // check if the milestone_index already belongs to an existing processed logs
                let not_processed = !self.processed.iter().any(|r| r.contains(&milestone_index));
                if not_processed {
                    // create new file
                    info!(
                        "Creating new log file starting from milestone index: {}",
                        milestone_index
                    );
                    opt_upper_limit.replace(log_file.upper_ms_limit);
                    self.create_and_append(milestone_index, &milestone_data_line, opt_upper_limit)
                        .await?;
                }
            }
        } else {
            // check if the milestone_index already belongs to an existing processed files/ranges;
            if !self.processed.iter().any(|r| r.contains(&milestone_index)) {
                info!(
                    "Creating new log file starting from milestone index: {}",
                    milestone_index
                );
                self.create_and_append(milestone_index, &milestone_data_line, opt_upper_limit)
                    .await?;
            };
        };
        // remove finished log file
        while let Some(from_ms_index) = self.cleanup.pop() {
            let i = self
                .logs
                .iter()
                .position(|item| item.from_ms_index == from_ms_index)
                .unwrap();
            let log_file = self.logs.remove(i);
            self.push_to_processed(log_file);
        }
        Ok(())
    }
    async fn create_and_append(
        &mut self,
        milestone_index: u32,
        milestone_data_line: &Vec<u8>,
        opt_upper_limit: Option<u32>,
    ) -> anyhow::Result<()> {
        let mut log_file = LogFile::create(&self.dir_path, milestone_index, opt_upper_limit).await?;
        Self::append(&mut log_file, milestone_data_line, milestone_index, &self.keyspace).await?;
        // check if we hit an upper_ms_limit, as this is possible when the log_file only needs 1 milestone data.
        if log_file.upper_ms_limit == log_file.to_ms_index {
            // finish it
            Self::finish_log_file(&mut log_file, &self.dir_path).await?;
            // add it to processed
            self.push_to_processed(log_file);
        } else {
            // push it to the active log files
            self.logs.push(log_file);
            self.logs.sort_by(|a, b| a.from_ms_index.cmp(&b.from_ms_index));
            // iterate in reverse
            let mut log_files = self.logs.iter_mut().rev();
            // extract the last log_file
            if let Some(mut prev_log) = log_files.next() {
                // iterate in reverse to adjust the upper_ms_limit
                while let Some(l) = log_files.next() {
                    if l.upper_ms_limit > prev_log.from_ms_index {
                        l.upper_ms_limit = prev_log.from_ms_index;
                    }
                    prev_log = l;
                }
            }
        }
        Ok(())
    }
    fn push_to_processed(&mut self, log_file: LogFile) {
        let r = std::ops::Range {
            start: log_file.from_ms_index,
            end: log_file.to_ms_index,
        };
        info!("Logged Range: {:?}", r);
        self.processed.push(r);
        self.processed.sort_by(|a, b| b.start.cmp(&a.start));
    }
    async fn append(
        log_file: &mut LogFile,
        milestone_data_line: &Vec<u8>,
        ms_index: u32,
        keyspace: &PermanodeKeyspace,
    ) -> anyhow::Result<()> {
        log_file.append_line(&milestone_data_line).await?;
        // insert into the DB, without caring about the response
        let sync_key = permanode_common::Synckey;
        let synced_record = SyncRecord::new(MilestoneIndex(ms_index), None, Some(0));
        keyspace
            .insert(&sync_key, &synced_record)
            .consistency(Consistency::One)
            .build()?
            .send_local(InsertWorker::boxed(keyspace.clone(), sync_key, synced_record));
        Ok(())
    }
    async fn finish_log_file(log_file: &mut LogFile, dir_path: &PathBuf) -> anyhow::Result<()> {
        log_file.finish(dir_path).await?;
        info!(
            "Finished {}.part, LogFile: {}to{}.log",
            log_file.from_ms_index, log_file.from_ms_index, log_file.to_ms_index
        );
        Ok(())
    }
}<|MERGE_RESOLUTION|>--- conflicted
+++ resolved
@@ -45,92 +45,6 @@
                         milestone_data.milestone_index(),
                         opt_upper_limit
                     );
-<<<<<<< HEAD
-                    let milestone_index = milestone_data.milestone_index();
-                    let mut milestone_data_line = bincode::serialize(&milestone_data).unwrap();
-                    milestone_data_line = bincode::serialize(&(milestone_data_line.len() as u32).to_be_bytes())
-                        .unwrap()
-                        .into_iter()
-                        .chain(milestone_data_line)
-                        .collect::<Vec<_>>();
-                    // check the logs files to find if any has already existing log file
-                    if let Some(log_file) = self
-                        .logs
-                        .iter_mut()
-                        .find(|log| log.to_ms_index == milestone_index && log.upper_ms_limit > milestone_index)
-                    {
-                        // append milestone data to the log file if the file_size still less than max limit
-                        if (milestone_data_line.len() as u64) + log_file.len() < self.max_log_size {
-                            Self::append(log_file, &milestone_data_line, milestone_index, &self.keyspace)
-                                .await
-                                .map_err(|e| {
-                                    error!("{}", e);
-                                    Need::Abort
-                                })?;
-                            // check if now the log_file reached an upper limit to finish the file
-                            if log_file.upper_ms_limit == log_file.to_ms_index {
-                                cleanup.push(log_file.from_ms_index);
-                                Self::finish_log_file(log_file, &self.dir_path).await.map_err(|e| {
-                                    error!("{}", e);
-                                    Need::Abort
-                                })?;
-                            }
-                        } else {
-                            // push it into cleanup
-                            cleanup.push(log_file.from_ms_index);
-                            // Finish it;
-                            Self::finish_log_file(log_file, &self.dir_path).await.map_err(|e| {
-                                error!("{}", e);
-                                Need::Abort
-                            })?;
-                            info!(
-                                "{} hits filesize limit: {} bytes, contains: {} milestones data",
-                                log_file.filename,
-                                log_file.len(),
-                                log_file.milestones_range()
-                            );
-                            // check if the milestone_index already belongs to an existing processed logs
-                            let not_processed = !self.processed.iter().any(|r| r.contains(&milestone_index));
-                            if not_processed {
-                                // create new file
-                                info!(
-                                    "Creating new log file starting from milestone index: {}",
-                                    milestone_index
-                                );
-                                opt_upper_limit.replace(log_file.upper_ms_limit);
-                                self.create_and_append(milestone_index, &milestone_data_line, opt_upper_limit)
-                                    .await
-                                    .map_err(|e| {
-                                        error!("{}", e);
-                                        Need::Abort
-                                    })?;
-                            }
-                        }
-                    } else {
-                        // check if the milestone_index already belongs to an existing processed files/ranges;
-                        if !self.processed.iter().any(|r| r.contains(&milestone_index)) {
-                            info!(
-                                "Creating new log file starting from milestone index: {}",
-                                milestone_index
-                            );
-                            self.create_and_append(milestone_index, &milestone_data_line, opt_upper_limit)
-                                .await
-                                .map_err(|e| {
-                                    error!("{}", e);
-                                    Need::Abort
-                                })?;
-                        };
-                    };
-                    // remove finished log file
-                    while let Some(from_ms_index) = cleanup.pop() {
-                        let i = self
-                            .logs
-                            .iter()
-                            .position(|item| item.from_ms_index == from_ms_index)
-                            .unwrap();
-                        let log_file = self.logs.remove(i);
-                        self.push_to_processed(log_file);
-=======
                     // check if it belongs to new incoming data
                     if !milestone_data.created_by().eq(&CreatedBy::Syncer) {
                         self.milestones_data.push(Ascending::new(milestone_data));
@@ -138,14 +52,22 @@
                             let ms_index = ms_data.get_ref().milestone_index();
                             if next.eq(&ms_index) {
                                 self.handle_milestone_data(ms_data.into_inner(), opt_upper_limit)
-                                    .await?;
+                                    .await
+                                    .map_err(|e| {
+                                        error!("{}", e);
+                                        Need::Abort
+                                    })?;
                                 next += 1;
                             } else {
                                 // check if we buffered too much.
                                 if self.milestones_data.len() > self.solidifiers_count as usize {
                                     error!("Identified gap in the new incoming data: {}..{}", next, ms_index);
                                     self.handle_milestone_data(ms_data.into_inner(), opt_upper_limit)
-                                        .await?;
+                                        .await
+                                        .map_err(|e| {
+                                            error!("{}", e);
+                                            Need::Abort
+                                        })?;
                                     // reset next
                                     next = ms_index + 1;
                                 } else {
@@ -156,8 +78,12 @@
                         }
                     } else {
                         // handle syncer milestone data;
-                        self.handle_milestone_data(milestone_data, opt_upper_limit).await?;
->>>>>>> 4853cca3
+                        self.handle_milestone_data(milestone_data, opt_upper_limit)
+                            .await
+                            .map_err(|e| {
+                                error!("{}", e);
+                                Need::Abort
+                            })?;
                     }
                 }
             }
@@ -171,7 +97,7 @@
         &mut self,
         milestone_data: MilestoneData,
         mut opt_upper_limit: Option<u32>,
-    ) -> Result<(), Need> {
+    ) -> anyhow::Result<()> {
         let milestone_index = milestone_data.milestone_index();
         let mut milestone_data_line = bincode::serialize(&milestone_data).unwrap();
         milestone_data_line = bincode::serialize(&(milestone_data_line.len() as u32).to_be_bytes())
