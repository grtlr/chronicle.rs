#![warn(missing_docs)]
//! # Permanode
use anyhow::bail;
use permanode_api::application::*;
use permanode_broker::application::*;
use permanode_common::{
    config::*,
    get_config,
    get_config_async,
    get_history_mut,
    metrics::*,
};
use permanode_storage::access::{
    PermanodeKeyspace,
    Query,
    Statements,
};
use scylla::{
    access::{
        send_local,
        Consistency,
        Keyspace,
        ReporterHandle,
    },
    application::*,
    Worker,
    WorkerError,
};
use std::time::Duration;
use tokio::sync::mpsc::{
    unbounded_channel,
    UnboundedSender,
};
use websocket::*;

mod websocket;

launcher!
(
    builder: AppsBuilder
    {
        [] -> PermanodeBroker<Sender>: PermanodeBrokerBuilder<Sender>,
        [] -> PermanodeAPI<Sender>: PermanodeAPIBuilder<Sender>,
        [] -> Websocket<Sender>: WebsocketBuilder<Sender>,
        [PermanodeBroker, PermanodeAPI] -> Scylla<Sender>: ScyllaBuilder<Sender>
    },
    state: Apps {}
);

impl Builder for AppsBuilder {
    type State = Apps;

    fn build(self) -> Self::State {
        let storage_config = get_config().storage_config;
        let permanode_api_builder = PermanodeAPIBuilder::new();
        let permanode_broker_builder = PermanodeBrokerBuilder::new();
        let scylla_builder = ScyllaBuilder::new()
            .listen_address(storage_config.listen_address.to_string())
            .thread_count(match storage_config.thread_count {
                ThreadCount::Count(c) => c,
                ThreadCount::CoreMultiple(c) => num_cpus::get() * c,
            })
            .reporter_count(storage_config.reporter_count)
            .local_dc(storage_config.local_datacenter.clone());
        let websocket_builder = WebsocketBuilder::new();

        self.PermanodeAPI(permanode_api_builder)
            .PermanodeBroker(permanode_broker_builder)
            .Scylla(scylla_builder)
            .Websocket(websocket_builder)
            .to_apps()
    }
}

fn main() {
    dotenv::dotenv().unwrap();
    env_logger::init();
    register_metrics();
    let config = get_config();
    let thread_count;
    match config.storage_config.thread_count {
        ThreadCount::Count(c) => {
            thread_count = c;
        }
        ThreadCount::CoreMultiple(c) => {
            thread_count = num_cpus::get() * c;
        }
    }
    let apps = AppsBuilder::new().build();
    let runtime = tokio::runtime::Builder::new_multi_thread()
        .enable_all()
        .worker_threads(thread_count)
        .thread_name("permanode")
        .thread_stack_size(apps.app_count * 4 * 1024 * 1024)
        .build()
        .expect("Expected to build tokio runtime");
    let new_config = runtime.block_on(config.clone().verify()).unwrap();
    if new_config != config {
        get_history_mut().update(new_config.into());
    }
    runtime.block_on(permanode(apps));
}

async fn permanode(apps: Apps) {
    apps.Scylla()
        .await
        .future(|apps| async {
            let storage_config = get_config_async().await.storage_config;
            debug!("Adding nodes: {:?}", storage_config.nodes);
            let ws = format!("ws://{}/", storage_config.listen_address);
            add_nodes(&ws, storage_config.nodes.iter().cloned().collect(), 1)
                .await
                .ok();
<<<<<<< HEAD
            tokio::time::sleep(Duration::from_secs(3)).await;
            init_database().await.unwrap();
=======
            init_database().await;
>>>>>>> ff227fd7
            apps
        })
        .await
        .PermanodeAPI()
        .await
        .PermanodeBroker()
        .await
        .Websocket()
        .await
        .start(None)
        .await;
}

fn register_metrics() {
    REGISTRY
        .register(Box::new(INCOMING_REQUESTS.clone()))
        .expect("Could not register collector");

    REGISTRY
        .register(Box::new(RESPONSE_CODE_COLLECTOR.clone()))
        .expect("Could not register collector");

    REGISTRY
        .register(Box::new(RESPONSE_TIME_COLLECTOR.clone()))
        .expect("Could not register collector");
}

async fn init_database() -> anyhow::Result<()> {
    let storage_config = get_config_async().await.storage_config;

    for keyspace_config in storage_config.keyspaces.first().iter() {
        let keyspace = PermanodeKeyspace::new(keyspace_config.name.clone());
        let datacenters = keyspace_config
            .data_centers
            .iter()
            .map(|(datacenter_name, datacenter_config)| {
                format!("'{}': {}", datacenter_name, datacenter_config.replication_factor)
            })
            .collect::<Vec<_>>()
            .join(", ");
        let (sender, mut inbox) = unbounded_channel::<Result<(), WorkerError>>();
        let worker = BatchWorker::boxed(sender.clone());
        let token = 1;
        let keyspace_statement = Query::new()
            .statement(&format!(
                "CREATE KEYSPACE IF NOT EXISTS {0}
                WITH replication = {{'class': 'NetworkTopologyStrategy', {1}}}
                AND durable_writes = true;",
                keyspace.name(),
                datacenters
            ))
            .consistency(Consistency::One)
            .build()?;
        send_local(token, keyspace_statement.0, worker, keyspace.name().to_string());
        if let Some(msg) = inbox.recv().await {
            match msg {
                Ok(_) => (),
                Err(e) => bail!(e),
            }
        } else {
            bail!("Could not verify if keyspace was created!")
        }
        let table_queries = format!(
            "CREATE TABLE IF NOT EXISTS {0}.messages (
                message_id text PRIMARY KEY,
                message blob,
                metadata blob,
            );

            CREATE TABLE IF NOT EXISTS {0}.addresses  (
                address text,
                partition_id smallint,
                milestone_index int,
                output_type tinyint,
                transaction_id text,
                idx smallint,
                amount bigint,
                address_type tinyint,
                inclusion_state blob,
                PRIMARY KEY ((address, partition_id), milestone_index, output_type, transaction_id, idx)
            ) WITH CLUSTERING ORDER BY (milestone_index DESC, output_type DESC, transaction_id DESC, idx DESC);

            CREATE TABLE IF NOT EXISTS {0}.indexes  (
                indexation text,
                partition_id smallint,
                milestone_index int,
                message_id text,
                inclusion_state blob,
                PRIMARY KEY ((indexation, partition_id), milestone_index, message_id)
            ) WITH CLUSTERING ORDER BY (milestone_index DESC);

            CREATE TABLE IF NOT EXISTS {0}.parents  (
                parent_id text,
                partition_id smallint,
                milestone_index int,
                message_id text,
                inclusion_state blob,
                PRIMARY KEY ((parent_id, partition_id), milestone_index, message_id)
            ) WITH CLUSTERING ORDER BY (milestone_index DESC);

            CREATE TABLE IF NOT EXISTS {0}.transactions  (
                transaction_id text,
                idx smallint,
                variant text,
                message_id text,
                data blob,
                inclusion_state blob,
                milestone_index int,
                PRIMARY KEY (transaction_id, idx, variant, message_id, data)
            );

            CREATE TABLE IF NOT EXISTS {0}.milestones  (
                milestone_index int,
                message_id text,
                timestamp bigint,
                payload blob,
                PRIMARY KEY (milestone_index, message_id)
            );

            CREATE TABLE IF NOT EXISTS {0}.hints  (
                hint text,
                variant text,
                partition_id smallint,
                milestone_index int,
                PRIMARY KEY (hint, variant, partition_id)
            ) WITH CLUSTERING ORDER BY (variant DESC, partition_id DESC);

            CREATE TABLE IF NOT EXISTS {0}.sync  (
                key text,
                milestone_index int,
                synced_by tinyint,
                logged_by tinyint,
                PRIMARY KEY (key, milestone_index)
            ) WITH CLUSTERING ORDER BY (milestone_index DESC);",
            keyspace.name()
        );
        for query in table_queries.split(";").map(str::trim).filter(|s| !s.is_empty()) {
            let worker = BatchWorker::boxed(sender.clone());
            let statement = Query::new().statement(query).consistency(Consistency::One).build()?;
            send_local(token, statement.0, worker, keyspace.name().to_string());
            if let Some(msg) = inbox.recv().await {
                match msg {
                    Ok(_) => (),
                    Err(e) => bail!(e),
                }
            } else {
                bail!("Could not verify if table was created!")
            }
        }
    }
    Ok(())
}

struct BatchWorker {
    sender: UnboundedSender<Result<(), WorkerError>>,
}

impl BatchWorker {
    pub fn boxed(sender: UnboundedSender<Result<(), WorkerError>>) -> Box<Self> {
        Box::new(Self { sender: sender.into() })
    }
}

impl Worker for BatchWorker {
    fn handle_response(self: Box<Self>, _giveload: Vec<u8>) -> anyhow::Result<()> {
        self.sender.send(Ok(()))?;
        Ok(())
    }

    fn handle_error(self: Box<Self>, error: WorkerError, _reporter: &Option<ReporterHandle>) -> anyhow::Result<()> {
        self.sender.send(Err(error))?;
        Ok(())
    }
}<|MERGE_RESOLUTION|>--- conflicted
+++ resolved
@@ -26,7 +26,6 @@
     Worker,
     WorkerError,
 };
-use std::time::Duration;
 use tokio::sync::mpsc::{
     unbounded_channel,
     UnboundedSender,
@@ -111,12 +110,7 @@
             add_nodes(&ws, storage_config.nodes.iter().cloned().collect(), 1)
                 .await
                 .ok();
-<<<<<<< HEAD
-            tokio::time::sleep(Duration::from_secs(3)).await;
-            init_database().await.unwrap();
-=======
-            init_database().await;
->>>>>>> ff227fd7
+            init_database().await.ok();
             apps
         })
         .await
